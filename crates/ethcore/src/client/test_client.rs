--- conflicted
+++ resolved
@@ -30,7 +30,7 @@
 use crypto::publickey::{Generator, Random};
 use db::{COL_STATE, NUM_COLUMNS};
 use ethcore_miner::pool::VerifiedTransaction;
-use ethereum_types::{Address, H256, U256};
+use ethereum_types::{Address, H256, H512, U256};
 use ethtrie;
 use hash::keccak;
 use itertools::Itertools;
@@ -1155,10 +1155,10 @@
         BlockChainClient::block_header(self, id)
     }
 
-<<<<<<< HEAD
     fn queued_transactions(&self) -> Vec<Arc<VerifiedTransaction>> {
         self.miner.queued_transactions()
-=======
+    }
+
     fn create_pending_block_at(
         &self,
         txns: Vec<SignedTransaction>,
@@ -1167,7 +1167,6 @@
     ) -> Option<Header> {
         self.miner
             .create_pending_block_at(self, txns, timestamp, block_number)
->>>>>>> c7beec7d
     }
 }
 
