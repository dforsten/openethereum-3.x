use client::traits::EngineClient;
use crypto::{self, publickey::Public};
use engines::{
    hbbft::{
        contracts::validator_set::{get_validator_pubkeys, ValidatorType},
        utils::bound_contract::{BoundContract, CallError},
        NodeId,
    },
    signer::EngineSigner,
};
use ethereum_types::{Address, H512};
use hbbft::{
    crypto::{PublicKeySet, SecretKeyShare},
    sync_key_gen::{
        Ack, AckOutcome, Error, Part, PartOutcome, PubKeyMap, PublicKey, SecretKey, SyncKeyGen,
    },
    util::max_faulty,
    NetworkInfo,
};
use itertools::Itertools;
use parking_lot::RwLock;
use std::{collections::BTreeMap, str::FromStr, sync::Arc};
use types::ids::BlockId;

use_contract!(
    key_history_contract,
    "res/contracts/key_history_contract.json"
);

lazy_static! {
    pub static ref KEYGEN_HISTORY_ADDRESS: Address =
        Address::from_str("7000000000000000000000000000000000000001").unwrap();
}

macro_rules! call_const_key_history {
	($c:ident, $x:ident $(, $a:expr )*) => {
		$c.call_const(key_history_contract::functions::$x::call($($a),*))
	};
}

pub fn engine_signer_to_synckeygen<'a>(
    signer: &Arc<RwLock<Option<Box<dyn EngineSigner>>>>,
    pub_keys: PubKeyMap<Public, PublicWrapper>,
) -> Result<(SyncKeyGen<Public, PublicWrapper>, Option<Part>), Error> {
    let wrapper = KeyPairWrapper {
        inner: signer.clone(),
    };
    let public = match signer.read().as_ref() {
        Some(signer) => signer
            .public()
            .expect("Signer's public key must be available!"),
        None => Public::from(H512::from_low_u64_be(0)),
    };
    let mut rng = rand_065::thread_rng();
    let num_nodes = pub_keys.len();
    SyncKeyGen::new(public, wrapper, pub_keys, max_faulty(num_nodes), &mut rng)
}

pub fn synckeygen_to_network_info(
    synckeygen: &SyncKeyGen<Public, PublicWrapper>,
    pks: PublicKeySet,
    sks: Option<SecretKeyShare>,
) -> Option<NetworkInfo<NodeId>> {
    let pub_keys = synckeygen
        .public_keys()
        .keys()
        .map(|p| NodeId(*p))
        .collect::<Vec<_>>();
    println!("Creating Network Info");
    println!("pub_keys: {:?}", pub_keys);
    println!(
        "pks: {:?}",
        (0..(pub_keys.len()))
            .map(|i| pks.public_key_share(i))
            .collect::<Vec<_>>()
    );
    let sks = sks.unwrap();
    println!("sks.public_key_share: {:?}", sks.public_key_share());
    println!("sks.reveal: {:?}", sks.reveal());

    Some(NetworkInfo::new(
        NodeId(synckeygen.our_id().clone()),
        sks,
        pks,
        pub_keys,
    ))
}

pub fn has_part_of_address_data(
    client: &dyn EngineClient,
    address: Address,
) -> Result<bool, CallError> {
    let c = BoundContract::bind(client, BlockId::Latest, *KEYGEN_HISTORY_ADDRESS);
    let serialized_part = call_const_key_history!(c, parts, address)?;
    //println!("Part for address {}: {:?}", address, serialized_part);
    Ok(!serialized_part.is_empty())
}

pub fn part_of_address(
    client: &dyn EngineClient,
    address: Address,
    vmap: &BTreeMap<Address, Public>,
    skg: &mut SyncKeyGen<Public, PublicWrapper>,
    block_id: BlockId,
) -> Result<Option<Ack>, CallError> {
    let c = BoundContract::bind(client, block_id, *KEYGEN_HISTORY_ADDRESS);
    let serialized_part = call_const_key_history!(c, parts, address)?;
    //println!("Part for address {}: {:?}", address, serialized_part);
    if serialized_part.is_empty() {
        return Err(CallError::ReturnValueInvalid);
    }
    let deserialized_part: Part = bincode::deserialize(&serialized_part).unwrap();
    let mut rng = rand_065::thread_rng();
    let outcome = skg
        .handle_part(vmap.get(&address).unwrap(), deserialized_part, &mut rng)
        .unwrap();

    match outcome {
        PartOutcome::Invalid(_) => Err(CallError::ReturnValueInvalid),
        PartOutcome::Valid(ack) => Ok(ack),
    }
}

pub fn has_acks_of_address_data(
    client: &dyn EngineClient,
    address: Address,
) -> Result<bool, CallError> {
    let c = BoundContract::bind(client, BlockId::Latest, *KEYGEN_HISTORY_ADDRESS);
    let serialized_length = call_const_key_history!(c, get_acks_length, address)?;
    Ok(serialized_length.low_u64() != 0)
}

pub fn acks_of_address(
    client: &dyn EngineClient,
    address: Address,
    vmap: &BTreeMap<Address, Public>,
    skg: &mut SyncKeyGen<Public, PublicWrapper>,
    block_id: BlockId,
) -> Result<(), CallError> {
    let c = BoundContract::bind(client, block_id, *KEYGEN_HISTORY_ADDRESS);
    let serialized_length = call_const_key_history!(c, get_acks_length, address)?;

    // println!(
    // 	"Acks for address {} is of size: {:?}",
    // 	address, serialized_length
    // );
    for n in 0..serialized_length.low_u64() {
        let serialized_ack = call_const_key_history!(c, acks, address, n)?;
        //println!("Ack #{} for address {}: {:?}", n, address, serialized_ack);
        if serialized_ack.is_empty() {
            return Err(CallError::ReturnValueInvalid);
        }
        let deserialized_ack: Ack = bincode::deserialize(&serialized_ack).unwrap();
        let outcome = skg
            .handle_ack(vmap.get(&address).unwrap(), deserialized_ack)
            .unwrap();
        if let AckOutcome::Invalid(fault) = outcome {
            panic!("Expected Ack Outcome to be valid. {}", fault);
        }
    }

    Ok(())
}

#[derive(Clone)]
pub struct PublicWrapper {
    pub inner: Public,
}

#[derive(Clone)]
pub struct KeyPairWrapper {
    pub inner: Arc<RwLock<Option<Box<dyn EngineSigner>>>>,
}

impl<'a> PublicKey for PublicWrapper {
    type Error = crypto::publickey::Error;
    type SecretKey = KeyPairWrapper;
    fn encrypt<M: AsRef<[u8]>, R: rand_065::Rng>(
        &self,
        msg: M,
        _rng: &mut R,
    ) -> Result<Vec<u8>, Self::Error> {
        crypto::publickey::ecies::encrypt(&self.inner, b"", msg.as_ref())
    }
}

impl<'a> SecretKey for KeyPairWrapper {
    type Error = crypto::publickey::Error;
    fn decrypt(&self, ct: &[u8]) -> Result<Vec<u8>, Self::Error> {
        self.inner
            .read()
            .as_ref()
            .ok_or(parity_crypto::publickey::Error::InvalidSecretKey)
            .expect("Signer must be set!")
            .decrypt(b"", ct)
    }
}

/// Read available keygen data from the blockchain and initialize a SyncKeyGen instance with it.
pub fn initialize_synckeygen(
    client: &dyn EngineClient,
    signer: &Arc<RwLock<Option<Box<dyn EngineSigner>>>>,
    block_id: BlockId,
    validator_type: ValidatorType,
) -> Result<SyncKeyGen<Public, PublicWrapper>, CallError> {
    let vmap = get_validator_pubkeys(&*client, block_id, validator_type)?;
    let pub_keys: BTreeMap<_, _> = vmap
        .values()
        .map(|p| (*p, PublicWrapper { inner: p.clone() }))
        .collect();

    // if synckeygen creation fails then either signer or validator pub keys are problematic.
    // Todo: We should expect up to f clients to write invalid pub keys. Report and re-start pending validator set selection.
    let (mut synckeygen, _) = engine_signer_to_synckeygen(signer, Arc::new(pub_keys))
        .map_err(|_| CallError::ReturnValueInvalid)?;

    for v in vmap.keys().sorted() {
        part_of_address(&*client, *v, &vmap, &mut synckeygen, block_id)?;
    }
    for v in vmap.keys().sorted() {
        acks_of_address(&*client, *v, &vmap, &mut synckeygen, block_id)?;
    }

    Ok(synckeygen)
}

<<<<<<< HEAD
/// Returns a collection of transactions the pending validator has to submit in order to
/// complete the keygen history contract data necessary to generate the next key and switch to the new validator set.
pub fn send_keygen_transactions(
    client: &dyn EngineClient,
    signer: &Arc<RwLock<Option<Box<dyn EngineSigner>>>>,
) -> Result<(), CallError> {
    static LAST_PART_SENT: AtomicU64 = AtomicU64::new(0);
    static LAST_ACKS_SENT: AtomicU64 = AtomicU64::new(0);

    // If we have no signer there is nothing for us to send.
    let address = match signer.read().as_ref() {
        Some(signer) => signer.address(),
        None => {
            trace!(target: "engine", "Could not send keygen transactions, because signer module could not be retrieved");
            return Err(CallError::ReturnValueInvalid);
        }
    };
    trace!(target:"engine", "getting full client...");
    let full_client = client.as_full_client().ok_or(CallError::NotFullClient)?;

    // If the chain is still syncing, do not send Parts or Acks.
    if full_client.is_major_syncing() {
        trace!(target:"engine", "skipping sending key gen transaction, because we are syncing");
        return Ok(());
    }

    trace!(target:"engine", " get_validator_pubkeys...");

    let vmap = get_validator_pubkeys(&*client, BlockId::Latest, ValidatorType::Pending)?;
    let pub_keys: BTreeMap<_, _> = vmap
        .values()
        .map(|p| (*p, PublicWrapper { inner: p.clone() }))
        .collect();

    // if synckeygen creation fails then either signer or validator pub keys are problematic.
    // Todo: We should expect up to f clients to write invalid pub keys. Report and re-start pending validator set selection.
    let (mut synckeygen, part) = engine_signer_to_synckeygen(signer, Arc::new(pub_keys))
        .map_err(|_| CallError::ReturnValueInvalid)?;

    // If there is no part then we are not part of the pending validator set and there is nothing for us to do.
    let part_data = match part {
        Some(part) => part,
        None => return Err(CallError::ReturnValueInvalid),
    };

    let upcoming_epoch = get_posdao_epoch(client, BlockId::Latest)? + 1;
    trace!(target:"engine", "preparing to send PARTS for upcomming epoch: {}", upcoming_epoch);

    let cur_block = client
        .block_number(BlockId::Latest)
        .ok_or(CallError::ReturnValueInvalid)?;

    // Check if we already sent our part.
    if (LAST_PART_SENT.load(Ordering::SeqCst) + 10 < cur_block)
        && !has_part_of_address_data(client, address)?
    {
        let serialized_part = match bincode::serialize(&part_data) {
            Ok(part) => part,
            Err(_) => return Err(CallError::ReturnValueInvalid),
        };
        let serialized_part_len = serialized_part.len();
        let write_part_data =
            key_history_contract::functions::write_part::call(upcoming_epoch, serialized_part);

        // the required gas values have been approximated by
        // experimenting and it's a very rough estimation.
        // it can be further fine tuned to be just above the real consumption.
        // ACKs require much more gas,
        // and usually run into the gas limit problems.
        let gas: usize = serialized_part_len * 750 + 100_000;

        trace!(target: "engine", "Hbbft part transaction gas: part-len: {} gas: {}", serialized_part_len, gas);

        let part_transaction = TransactionRequest::call(*KEYGEN_HISTORY_ADDRESS, write_part_data.0)
            .gas(U256::from(gas))
            .nonce(full_client.nonce(&address, BlockId::Latest).unwrap())
            .gas_price(U256::from(10000000000u64));
        full_client
            .transact_silently(part_transaction)
            .map_err(|_| CallError::ReturnValueInvalid)?;
        LAST_PART_SENT.store(cur_block, Ordering::SeqCst);
    }

    trace!(target:"engine", "checking for acks...");
    // Return if any Part is missing.
    let mut acks = Vec::new();
    for v in vmap.keys().sorted() {
        acks.push(
            match part_of_address(&*client, *v, &vmap, &mut synckeygen, BlockId::Latest)? {
                Some(ack) => ack,
                None => {
                    trace!(target:"engine", "could not retrieve part for {}", *v);
                    return Err(CallError::ReturnValueInvalid);
                }
            },
        );
    }

    trace!(target:"engine", "has_acks_of_address_data: {:?}", has_acks_of_address_data(client, address));

    // Now we are sure all parts are ready, let's check if we sent our Acks.
    if (LAST_ACKS_SENT.load(Ordering::SeqCst) + 10 < cur_block)
        && !has_acks_of_address_data(client, address)?
    {
        let mut serialized_acks = Vec::new();
        let mut total_bytes_for_acks = 0;

        for ack in acks {
            let ack_to_push = match bincode::serialize(&ack) {
                Ok(serialized_ack) => serialized_ack,
                Err(_) => return Err(CallError::ReturnValueInvalid),
            };
            total_bytes_for_acks += ack_to_push.len();
            serialized_acks.push(ack_to_push);
        }

        let write_acks_data =
            key_history_contract::functions::write_acks::call(upcoming_epoch, serialized_acks);

        // the required gas values have been approximated by
        // experimenting and it's a very rough estimation.
        // it can be further fine tuned to be just above the real consumption.
        let gas = total_bytes_for_acks * 800 + 200_000;
        trace!(target: "engine","acks-len: {} gas: {}", total_bytes_for_acks, gas);

        let acks_transaction = TransactionRequest::call(*KEYGEN_HISTORY_ADDRESS, write_acks_data.0)
            .gas(U256::from(gas))
            .nonce(full_client.nonce(&address, BlockId::Latest).unwrap())
            .gas_price(U256::from(10000000000u64));
        full_client
            .transact_silently(acks_transaction)
            .map_err(|_| CallError::ReturnValueInvalid)?;
        LAST_ACKS_SENT.store(cur_block, Ordering::SeqCst);
    }

    Ok(())
}

=======
>>>>>>> efa806c6
#[cfg(test)]
mod tests {
    use super::*;
    use crypto::publickey::{KeyPair, Secret};
    use engines::signer::{from_keypair, EngineSigner};
    use std::{collections::BTreeMap, sync::Arc};

    #[test]
    fn test_synckeygen_initialization() {
        // Create a keypair
        let secret =
            Secret::from_str("49c437676c600660905204e5f3710a6db5d3f46e3da9ba5168b9d34b0b787317")
                .unwrap();
        let keypair = KeyPair::from_secret(secret).expect("KeyPair generation must succeed");
        let public = keypair.public().clone();
        let wrapper = PublicWrapper {
            inner: public.clone(),
        };

        // Convert it to a EngineSigner trait object
        let signer: Arc<RwLock<Option<Box<dyn EngineSigner>>>> =
            Arc::new(RwLock::new(Some(from_keypair(keypair))));

        // Initialize SyncKeyGen with the EngineSigner wrapper
        let mut pub_keys: BTreeMap<Public, PublicWrapper> = BTreeMap::new();
        pub_keys.insert(public, wrapper);

        assert!(engine_signer_to_synckeygen(&signer, Arc::new(pub_keys)).is_ok());
    }
}<|MERGE_RESOLUTION|>--- conflicted
+++ resolved
@@ -224,147 +224,7 @@
     Ok(synckeygen)
 }
 
-<<<<<<< HEAD
-/// Returns a collection of transactions the pending validator has to submit in order to
-/// complete the keygen history contract data necessary to generate the next key and switch to the new validator set.
-pub fn send_keygen_transactions(
-    client: &dyn EngineClient,
-    signer: &Arc<RwLock<Option<Box<dyn EngineSigner>>>>,
-) -> Result<(), CallError> {
-    static LAST_PART_SENT: AtomicU64 = AtomicU64::new(0);
-    static LAST_ACKS_SENT: AtomicU64 = AtomicU64::new(0);
-
-    // If we have no signer there is nothing for us to send.
-    let address = match signer.read().as_ref() {
-        Some(signer) => signer.address(),
-        None => {
-            trace!(target: "engine", "Could not send keygen transactions, because signer module could not be retrieved");
-            return Err(CallError::ReturnValueInvalid);
-        }
-    };
-    trace!(target:"engine", "getting full client...");
-    let full_client = client.as_full_client().ok_or(CallError::NotFullClient)?;
-
-    // If the chain is still syncing, do not send Parts or Acks.
-    if full_client.is_major_syncing() {
-        trace!(target:"engine", "skipping sending key gen transaction, because we are syncing");
-        return Ok(());
-    }
-
-    trace!(target:"engine", " get_validator_pubkeys...");
-
-    let vmap = get_validator_pubkeys(&*client, BlockId::Latest, ValidatorType::Pending)?;
-    let pub_keys: BTreeMap<_, _> = vmap
-        .values()
-        .map(|p| (*p, PublicWrapper { inner: p.clone() }))
-        .collect();
-
-    // if synckeygen creation fails then either signer or validator pub keys are problematic.
-    // Todo: We should expect up to f clients to write invalid pub keys. Report and re-start pending validator set selection.
-    let (mut synckeygen, part) = engine_signer_to_synckeygen(signer, Arc::new(pub_keys))
-        .map_err(|_| CallError::ReturnValueInvalid)?;
-
-    // If there is no part then we are not part of the pending validator set and there is nothing for us to do.
-    let part_data = match part {
-        Some(part) => part,
-        None => return Err(CallError::ReturnValueInvalid),
-    };
-
-    let upcoming_epoch = get_posdao_epoch(client, BlockId::Latest)? + 1;
-    trace!(target:"engine", "preparing to send PARTS for upcomming epoch: {}", upcoming_epoch);
-
-    let cur_block = client
-        .block_number(BlockId::Latest)
-        .ok_or(CallError::ReturnValueInvalid)?;
-
-    // Check if we already sent our part.
-    if (LAST_PART_SENT.load(Ordering::SeqCst) + 10 < cur_block)
-        && !has_part_of_address_data(client, address)?
-    {
-        let serialized_part = match bincode::serialize(&part_data) {
-            Ok(part) => part,
-            Err(_) => return Err(CallError::ReturnValueInvalid),
-        };
-        let serialized_part_len = serialized_part.len();
-        let write_part_data =
-            key_history_contract::functions::write_part::call(upcoming_epoch, serialized_part);
-
-        // the required gas values have been approximated by
-        // experimenting and it's a very rough estimation.
-        // it can be further fine tuned to be just above the real consumption.
-        // ACKs require much more gas,
-        // and usually run into the gas limit problems.
-        let gas: usize = serialized_part_len * 750 + 100_000;
-
-        trace!(target: "engine", "Hbbft part transaction gas: part-len: {} gas: {}", serialized_part_len, gas);
-
-        let part_transaction = TransactionRequest::call(*KEYGEN_HISTORY_ADDRESS, write_part_data.0)
-            .gas(U256::from(gas))
-            .nonce(full_client.nonce(&address, BlockId::Latest).unwrap())
-            .gas_price(U256::from(10000000000u64));
-        full_client
-            .transact_silently(part_transaction)
-            .map_err(|_| CallError::ReturnValueInvalid)?;
-        LAST_PART_SENT.store(cur_block, Ordering::SeqCst);
-    }
-
-    trace!(target:"engine", "checking for acks...");
-    // Return if any Part is missing.
-    let mut acks = Vec::new();
-    for v in vmap.keys().sorted() {
-        acks.push(
-            match part_of_address(&*client, *v, &vmap, &mut synckeygen, BlockId::Latest)? {
-                Some(ack) => ack,
-                None => {
-                    trace!(target:"engine", "could not retrieve part for {}", *v);
-                    return Err(CallError::ReturnValueInvalid);
-                }
-            },
-        );
-    }
-
-    trace!(target:"engine", "has_acks_of_address_data: {:?}", has_acks_of_address_data(client, address));
-
-    // Now we are sure all parts are ready, let's check if we sent our Acks.
-    if (LAST_ACKS_SENT.load(Ordering::SeqCst) + 10 < cur_block)
-        && !has_acks_of_address_data(client, address)?
-    {
-        let mut serialized_acks = Vec::new();
-        let mut total_bytes_for_acks = 0;
-
-        for ack in acks {
-            let ack_to_push = match bincode::serialize(&ack) {
-                Ok(serialized_ack) => serialized_ack,
-                Err(_) => return Err(CallError::ReturnValueInvalid),
-            };
-            total_bytes_for_acks += ack_to_push.len();
-            serialized_acks.push(ack_to_push);
-        }
-
-        let write_acks_data =
-            key_history_contract::functions::write_acks::call(upcoming_epoch, serialized_acks);
-
-        // the required gas values have been approximated by
-        // experimenting and it's a very rough estimation.
-        // it can be further fine tuned to be just above the real consumption.
-        let gas = total_bytes_for_acks * 800 + 200_000;
-        trace!(target: "engine","acks-len: {} gas: {}", total_bytes_for_acks, gas);
-
-        let acks_transaction = TransactionRequest::call(*KEYGEN_HISTORY_ADDRESS, write_acks_data.0)
-            .gas(U256::from(gas))
-            .nonce(full_client.nonce(&address, BlockId::Latest).unwrap())
-            .gas_price(U256::from(10000000000u64));
-        full_client
-            .transact_silently(acks_transaction)
-            .map_err(|_| CallError::ReturnValueInvalid)?;
-        LAST_ACKS_SENT.store(cur_block, Ordering::SeqCst);
-    }
-
-    Ok(())
-}
-
-=======
->>>>>>> efa806c6
+
 #[cfg(test)]
 mod tests {
     use super::*;
