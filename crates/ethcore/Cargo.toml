--- conflicted
+++ resolved
@@ -33,12 +33,9 @@
 evm = { path = "../vm/evm" }
 globset = "0.4"
 hash-db = "0.11.0"
-<<<<<<< HEAD
 hbbft = { git = "https://github.com/poanetwork/hbbft", rev = "4857b7f9c7a0f513caca97c308d352c6a77fe5c2" }
 hbbft_testing = { git = "https://github.com/poanetwork/hbbft" }
 hex_fmt = "0.3.0"
-=======
->>>>>>> 2df74c26
 itertools = "0.5"
 journaldb = { path = "../db/journaldb" }
 keccak-hash = "0.5.0"
@@ -59,16 +56,10 @@
 parity-crypto = { version = "0.6.2", features = [ "publickey" ] }
 parity-snappy = "0.1"
 parity-util-mem = "0.7"
-<<<<<<< HEAD
-parking_lot = "0.7"
+parking_lot = "0.11.1"
 trie-db = "0.11.0"
 patricia-trie-ethereum = { path = "../db/patricia-trie-ethereum" }
 rand_065 = { package = "rand", version = "0.6.5" }
-=======
-parking_lot = "0.11.1"
-trie-db = "0.11.0"
-patricia-trie-ethereum = { path = "../db/patricia-trie-ethereum" }
->>>>>>> 2df74c26
 rand = "0.7.3"
 rand_xorshift = "0.2.0"
 rayon = "1.1"
