--- conflicted
+++ resolved
@@ -108,21 +108,14 @@
 use fastmap::{H256FastMap, H256FastSet};
 use hash::keccak;
 use network::{self, client_version::ClientVersion, PeerId};
-<<<<<<< HEAD
-use parking_lot::Mutex;
-=======
 use parking_lot::{Mutex, RwLock, RwLockWriteGuard};
->>>>>>> 2df74c26
 use rand::{seq::SliceRandom, Rng};
 use rlp::{DecoderError, RlpStream};
 use snapshot::Snapshot;
 use std::{
     cmp,
     collections::{BTreeMap, HashMap, HashSet},
-    sync::{
-        atomic::{AtomicBool, Ordering},
-        mpsc, RwLock as StdRwLock, RwLockWriteGuard as StdRwLockWriteGuard,
-    },
+    sync::mpsc,
     time::{Duration, Instant},
 };
 use sync_io::SyncIo;
@@ -418,10 +411,8 @@
 pub struct ChainSyncApi {
     /// Priority tasks queue
     priority_tasks: Mutex<mpsc::Receiver<PriorityTask>>,
-    /// Gate for executing only one priority timer.
-    priority_tasks_gate: AtomicBool,
     /// The rest of sync data
-    sync: StdRwLock<ChainSync>,
+    sync: RwLock<ChainSync>,
 }
 
 impl ChainSyncApi {
@@ -433,33 +424,31 @@
         priority_tasks: mpsc::Receiver<PriorityTask>,
     ) -> Self {
         ChainSyncApi {
-            sync: StdRwLock::new(ChainSync::new(config, chain, fork_filter)),
+            sync: RwLock::new(ChainSync::new(config, chain, fork_filter)),
             priority_tasks: Mutex::new(priority_tasks),
-            priority_tasks_gate: AtomicBool::new(false),
         }
     }
 
     /// Gives `write` access to underlying `ChainSync`
-    pub fn write(&self) -> StdRwLockWriteGuard<ChainSync> {
-        self.sync.write().unwrap()
+    pub fn write(&self) -> RwLockWriteGuard<ChainSync> {
+        self.sync.write()
     }
 
     /// Returns info about given list of peers
     pub fn peer_info(&self, ids: &[PeerId]) -> Vec<Option<PeerInfoDigest>> {
-        let sync = self.sync.read().unwrap();
+        let sync = self.sync.read();
         ids.iter().map(|id| sync.peer_info(id)).collect()
     }
 
     /// Returns synchonization status
     pub fn status(&self) -> SyncStatus {
-        self.sync.read().unwrap().status()
+        self.sync.read().status()
     }
 
     /// Returns transactions propagation statistics
     pub fn transactions_stats(&self) -> BTreeMap<H256, ::TransactionStats> {
         self.sync
             .read()
-            .unwrap()
             .transactions_stats()
             .iter()
             .map(|(hash, stats)| (*hash, stats.into()))
@@ -480,7 +469,7 @@
 
     /// Process the queue with requests, that were delayed with response.
     pub fn process_delayed_requests(&self, io: &mut dyn SyncIo) {
-        let requests = self.sync.write().unwrap().retrieve_delayed_requests();
+        let requests = self.sync.write().retrieve_delayed_requests();
         if !requests.is_empty() {
             debug!(target: "sync", "Processing {} delayed requests", requests.len());
             for (peer_id, packet_id, packet_data) in requests {
@@ -511,14 +500,6 @@
             }
         }
 
-        if self
-            .priority_tasks_gate
-            .compare_exchange(false, true, Ordering::SeqCst, Ordering::SeqCst)
-            .is_err()
-        {
-            return;
-        }
-
         // deadline to get the task from the queue
         let deadline = Instant::now() + ::api::PRIORITY_TIMER_INTERVAL;
         let mut work = || {
@@ -528,8 +509,9 @@
                 tasks.recv_timeout(left).ok()?
             };
             task.starting();
-            // wait for the sync lock
-            let mut sync = self.sync.write().unwrap();
+            // wait for the sync lock until deadline,
+            // note we might drop the task here if we won't manage to acquire the lock.
+            let mut sync = self.sync.try_write_until(deadline)?;
             // since we already have everything let's use a different deadline
             // to do the rest of the job now, so that previous work is not wasted.
             let deadline = Instant::now() + PRIORITY_TASK_DEADLINE;
@@ -576,7 +558,6 @@
         // Process as many items as we can until the deadline is reached.
         loop {
             if work().is_none() {
-                self.priority_tasks_gate.store(false, Ordering::SeqCst);
                 return;
             }
         }
@@ -1231,27 +1212,11 @@
                     // check queue fullness
                     let ancient_block_fullness = io.chain().ancient_block_queue_fullness();
 					if force || equal_or_higher_difficulty {
-<<<<<<< HEAD
-                        let mut is_complete = false;
-						if let Some(old_blocks) = self.old_blocks.as_mut() {
-                            // check if ancient queue can take more request or not.
-                            if ancient_block_fullness < 0.8 {
-                                if let Some(request) = old_blocks.request_blocks(peer_id, io, num_active_peers) {
-                                    SyncRequester::request_blocks(self, io, peer_id, request, BlockSet::OldBlocks);
-                                    return;
-                                }
-                                is_complete = old_blocks.is_complete();
-                            }
-                        }
-                        if is_complete { // if old_blocks is in complete state, set it to None.
-                            self.old_blocks = None;
-=======
 						if ancient_block_fullness < 0.8 {
                             if let Some(request) = self.old_blocks.as_mut().and_then(|d| d.request_blocks(peer_id, io, num_active_peers)) {
                                 SyncRequester::request_blocks(self, io, peer_id, request, BlockSet::OldBlocks);
                                 return;
                             }
->>>>>>> 2df74c26
                         }
 
 						// and if we have nothing else to do, get the peer to give us at least some of announced but unfetched transactions
