<<<<<<< HEAD
## OpenEthereum v3.2.2-rc.1

Bug fixes:
* Backport: Block sync stopped without any errors. #277 (#286)
* Strict memory order (#306)

Enhancements:
* Executable queue for ancient blocks inclusion (#208)
* Backport AuRa commits for xdai (#330)
* Add Nethermind to clients that accept service transactions (#324)
* Implement the filter argument in parity_pendingTransactions (#295) 
* Ethereum-types and various libs upgraded (#315)
* Bump ethereum/tests to v8.0.2
* [evmbin] Omit storage output, now for std-json (#311)
* Freeze pruning while creating snapshot (#205)
* AuRa multi block reward (#290)
* Improved metrics. DB read/write. prometheus prefix config (#240)
* Send RLPx auth in EIP-8 format (#287)
* rpc module reverted for RPC JSON api (#284)
* Revert "Remove eth/63 protocol version (#252)"

devops:
* Upgrade docker alpine to `v1.13.2`. for rust `v1.47`.
* Send SIGTERM instead of SIGHUP to OE daemon (#317)
=======
## OpenEthereum v3.2.4

* Fix for Typed transaction broadcast.

## OpenEthereum v3.2.3

* Hotfix for berlin consensus error.
>>>>>>> 09967329

## OpenEthereum v3.2.1

Hot fix issue, related to initial sync:
* Initial sync gets stuck. (#318)
## OpenEthereum v3.2.0

Bug fixes:
* Update EWF's chains with Istanbul transition block numbers (#11482) (#254)
* fix Supplied instant is later than self (#169)
* ethcore/snapshot: fix double-lock in Service::feed_chunk (#289)

Enhancements:
* Berlin hardfork blocks: mainnet (12,244,000), goerli (4,460,644), rinkeby (8,290,928) and ropsten (9,812,189)
* yolo3x spec (#241)
* EIP-2930 RPC support
* Remove eth/63 protocol version (#252)
* Snapshot manifest block added to prometheus (#232)
* EIP-1898: Allow default block parameter to be blockHash
* Change ProtocolId to U64
* Update ethereum/tests<|MERGE_RESOLUTION|>--- conflicted
+++ resolved
@@ -1,29 +1,3 @@
-<<<<<<< HEAD
-## OpenEthereum v3.2.2-rc.1
-
-Bug fixes:
-* Backport: Block sync stopped without any errors. #277 (#286)
-* Strict memory order (#306)
-
-Enhancements:
-* Executable queue for ancient blocks inclusion (#208)
-* Backport AuRa commits for xdai (#330)
-* Add Nethermind to clients that accept service transactions (#324)
-* Implement the filter argument in parity_pendingTransactions (#295) 
-* Ethereum-types and various libs upgraded (#315)
-* Bump ethereum/tests to v8.0.2
-* [evmbin] Omit storage output, now for std-json (#311)
-* Freeze pruning while creating snapshot (#205)
-* AuRa multi block reward (#290)
-* Improved metrics. DB read/write. prometheus prefix config (#240)
-* Send RLPx auth in EIP-8 format (#287)
-* rpc module reverted for RPC JSON api (#284)
-* Revert "Remove eth/63 protocol version (#252)"
-
-devops:
-* Upgrade docker alpine to `v1.13.2`. for rust `v1.47`.
-* Send SIGTERM instead of SIGHUP to OE daemon (#317)
-=======
 ## OpenEthereum v3.2.4
 
 * Fix for Typed transaction broadcast.
@@ -31,7 +5,6 @@
 ## OpenEthereum v3.2.3
 
 * Hotfix for berlin consensus error.
->>>>>>> 09967329
 
 ## OpenEthereum v3.2.1
 
