--- conflicted
+++ resolved
@@ -1,6 +1,8 @@
 use util::*;
 use basic_types::*;
 use time::now_utc;
+
+pub type BlockNumber = u64;
 
 /// A block header.
 ///
@@ -13,7 +15,7 @@
 	// TODO: make all private.
 	pub parent_hash: H256,
 	pub timestamp: u64,
-	pub number: usize,
+	pub number: BlockNumber,
 	pub author: Address,
 
 	pub transactions_root: H256,
@@ -42,13 +44,8 @@
 	pub fn new() -> Header {
 		Header {
 			parent_hash: ZERO_H256.clone(),
-<<<<<<< HEAD
-			timestamp: BAD_U256,
-			number: ZERO_U256,
-=======
 			timestamp: 0,
 			number: 0,
->>>>>>> 0d5aaa69
 			author: ZERO_ADDRESS.clone(),
 
 			transactions_root: SHA3_NULL_RLP,
@@ -67,7 +64,7 @@
 		}
 	}
 
-	pub fn number(&self) -> usize { self.number }
+	pub fn number(&self) -> BlockNumber { self.number }
 	pub fn timestamp(&self) -> u64 { self.timestamp }
 	pub fn author(&self) -> &Address { &self.author }
 
@@ -77,7 +74,7 @@
 
 	// TODO: seal_at, set_seal_at &c.
 
-	pub fn set_number(&mut self, a: usize) { self.number = a; self.note_dirty(); }
+	pub fn set_number(&mut self, a: BlockNumber) { self.number = a; self.note_dirty(); }
 	pub fn set_timestamp(&mut self, a: u64) { self.timestamp = a; self.note_dirty(); }
 	pub fn set_timestamp_now(&mut self) { self.timestamp = now_utc().to_timespec().sec as u64; self.note_dirty(); }
 	pub fn set_author(&mut self, a: Address) { if a != self.author { self.author = a; self.note_dirty(); } }
