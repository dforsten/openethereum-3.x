--- conflicted
+++ resolved
@@ -36,11 +36,8 @@
     HomesteadToDaoAt5,
     HomesteadToEIP150At5,
     ByzantiumToConstantinopleAt5,
-<<<<<<< HEAD
     ByzantiumToConstantinopleFixAt5,
     Berlin,
-=======
->>>>>>> e5b957dd
 }
 
 /// Spec deserialization.
