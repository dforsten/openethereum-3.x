--- conflicted
+++ resolved
@@ -514,13 +514,11 @@
     /// Get raw block header data by block id.
     fn block_header(&self, id: BlockId) -> Option<encoded::Header>;
 
-<<<<<<< HEAD
     /// Create block and queue it for sealing. Will return None if a block is already pending.
     fn create_pending_block_at(&self, txns: Vec<SignedTransaction>, timestamp: u64, block_number: u64) -> Option<Header>;
-=======
+
     /// Get currently pending transactions
     fn queued_transactions(&self) -> Vec<Arc<VerifiedTransaction>>;
->>>>>>> ac1cc7e8
 }
 
 /// Extended client interface for providing proofs of the state.
