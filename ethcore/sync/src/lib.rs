// Copyright 2015-2019 Parity Technologies (UK) Ltd.
// This file is part of Parity Ethereum.

// Parity Ethereum is free software: you can redistribute it and/or modify
// it under the terms of the GNU General Public License as published by
// the Free Software Foundation, either version 3 of the License, or
// (at your option) any later version.

// Parity Ethereum is distributed in the hope that it will be useful,
// but WITHOUT ANY WARRANTY; without even the implied warranty of
// MERCHANTABILITY or FITNESS FOR A PARTICULAR PURPOSE.  See the
// GNU General Public License for more details.

// You should have received a copy of the GNU General Public License
// along with Parity Ethereum.  If not, see <http://www.gnu.org/licenses/>.

#![warn(missing_docs)]

//! Blockchain sync module
//! Implements ethereum protocol version 63 as specified here:
//! https://github.com/ethereum/wiki/wiki/Ethereum-Wire-Protocol
//!

extern crate common_types as types;
extern crate derive_more;
extern crate ethcore;
extern crate ethcore_io as io;
extern crate ethcore_network as network;
extern crate ethcore_network_devp2p as devp2p;
extern crate ethereum_forkid;
extern crate ethereum_types;
extern crate ethkey;
extern crate ethstore;
extern crate fastmap;
extern crate keccak_hash as hash;
extern crate parity_bytes as bytes;
extern crate parking_lot;
extern crate primitive_types07;
extern crate rand;
extern crate rlp;
<<<<<<< HEAD
extern crate rlp04;
=======
extern crate stats;
>>>>>>> 000f4e5c
extern crate triehash_ethereum;

#[cfg(test)]
extern crate env_logger;
#[cfg(test)]
extern crate kvdb_memorydb;
#[cfg(test)]
extern crate rustc_hex;

#[macro_use]
extern crate enum_primitive;
#[macro_use]
extern crate macros;
#[macro_use]
extern crate log;
#[macro_use]
extern crate heapsize;
#[macro_use]
extern crate trace_time;

mod block_sync;
mod blocks;
mod chain;
mod snapshot;
mod sync_io;
mod transactions_stats;

#[cfg(test)]
mod tests;

mod api;

pub use api::*;
pub use chain::{SyncState, SyncStatus};
pub use devp2p::validate_node_url;
pub use network::{ConnectionDirection, ConnectionFilter, Error, ErrorKind, NonReservedPeerMode};<|MERGE_RESOLUTION|>--- conflicted
+++ resolved
@@ -38,11 +38,8 @@
 extern crate primitive_types07;
 extern crate rand;
 extern crate rlp;
-<<<<<<< HEAD
 extern crate rlp04;
-=======
 extern crate stats;
->>>>>>> 000f4e5c
 extern crate triehash_ethereum;
 
 #[cfg(test)]
